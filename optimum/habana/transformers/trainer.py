--- conflicted
+++ resolved
@@ -1012,34 +1012,11 @@
                 if step % args.gradient_accumulation_steps == 0:
                     self.control = self.callback_handler.on_step_begin(args, self.state, self.control)
 
-<<<<<<< HEAD
-                # attn_softmax_bf16 and use_flash_attention is enabled only for llama, qwen2, starcoder2, gemma and baichuan
-                if hasattr(self.model, "generation_config") and self.model.generation_config is not None:
-                    if self.model.config.model_type in ["llama", "qwen2", "starcoder2", "gemma", "baichuan"]:
-                        if self.model.generation_config.attn_softmax_bf16:
-                            inputs["attn_softmax_bf16"] = True
-                        if self.model.generation_config.use_flash_attention:
-                            inputs["use_flash_attention"] = True
-                        if self.model.generation_config.flash_attention_recompute:
-                            inputs["flash_attention_recompute"] = True
-                        if self.model.generation_config.flash_attention_causal_mask:
-                            inputs["flash_attention_causal_mask"] = True
-                if self.model.config is not None:
-                    if self.model.config.model_type in ["llama", "qwen2", "mistral", "starcoder2"]:
-                        if _is_peft_model(model):
-                            forward_method = getattr(model.get_base_model(), "forward")
-                        else:
-                            forward_method = getattr(model, "forward")
-                        signature = inspect.signature(forward_method)
-                        if "lazy_mode" in signature.parameters:
-                            inputs["lazy_mode"] = args.use_lazy_mode
-=======
                 # attn_softmax_bf16 and use_flash_attention is enabled only for llama, qwen2, starcoder2, gemma, baichuan and chatglm
                 # lazy_mode for llama, qwen2, starcoder2 and mistral
                 if _should_update_inputs:
                     inputs.update(_inputs_update)
 
->>>>>>> f8b496a1
                 # TODO: keep syncs for fast DDP?
                 with self.accelerator.accumulate(model):
                     tr_loss_step = self.training_step(model, inputs)
@@ -1964,16 +1941,6 @@
             if losses is not None:
                 losses = self.gather_function((losses.repeat(batch_size)))
                 all_losses.add(losses)
-<<<<<<< HEAD
-            if labels is not None:
-                labels = self.accelerator.pad_across_processes(labels, dim=1, pad_index=-100)
-                if self.args.context_parallel_size != 1:
-                    labels = labels.clone()
-                labels = self.gather_function((labels))
-                if not self.args.batch_eval_metrics or description == "Prediction":
-                    all_labels.add(labels)
-=======
->>>>>>> f8b496a1
             if inputs_decode is not None:
                 inputs_decode = self.accelerator.pad_across_processes(inputs_decode, dim=1, pad_index=-100)
                 inputs_decode = self.gather_function((inputs_decode))
