--- conflicted
+++ resolved
@@ -1,6 +1,6 @@
 29,30d28
 < from datasets import load_dataset
-<
+< 
 31a30
 > from datasets import load_dataset
 40,41d38
@@ -11,31 +11,27 @@
 48a45,54
 > from optimum.habana import GaudiConfig, GaudiTrainer, GaudiTrainingArguments
 > from optimum.habana.utils import set_seed
->
->
+> 
+> 
 > try:
 >     from optimum.habana.utils import check_optimum_habana_min_version
 > except ImportError:
->
+> 
 >     def check_optimum_habana_min_version(*a, **b):
 >         return ()
 50,51c56,61
 < # Will error if the minimal version of Transformers is not installed. Remove at your own risks.
-<<<<<<< HEAD
-< check_min_version("4.45.0")
-=======
 < check_min_version("4.46.0.dev0")
->>>>>>> 19ad9e7d
 ---
->
+> 
 > logger = logging.getLogger(__name__)
->
+> 
 > # Will error if the minimal version of Transformers and Optimum Habana are not installed. Remove at your own risks.
-> check_min_version("4.43.0")
+> check_min_version("4.45.0")
 > check_optimum_habana_min_version("1.14.0.dev0")
 67,68d76
 < logger = logging.getLogger(__name__)
-<
+< 
 143a152,155
 >     problem_type: Optional[str] = field(
 >         default="single_label_classification",
@@ -57,7 +53,7 @@
 >         revision=model_args.model_revision,
 >         token=model_args.token,
 >     )
->
+> 
 251a275
 >     mixed_precision = training_args.bf16 or gaudi_config.use_torch_autocast
 253,254c277,279
@@ -74,7 +70,7 @@
 >         if not model.config.pad_token_id and not tokenizer.pad_token:
 >             tokenizer.pad_token = tokenizer.eos_token
 >             model.config.pad_token_id = tokenizer.eos_token_id
->
+> 
 528c559
 <     trainer = Trainer(
 ---
@@ -82,8 +78,8 @@
 529a561
 >         gaudi_config=gaudi_config,
 629,633d660
-<
-<
+< 
+< 
 < def _mp_fn(index):
 <     # For xla_spawn (TPUs)
 <     main()